# https://github.com/fonsp/Pluto.jl/blob/bedc7767d76439477bae8a5165f4f39906f9064c/src/notebook/path%20helpers.jl#L3-L8
function detectwsl()
    Sys.islinux() &&
    isfile("/proc/sys/kernel/osrelease") &&
    occursin(r"Microsoft|WSL"i, read("/proc/sys/kernel/osrelease", String))
end


"""
    open_in_default_browser(url)

Open a URL in the ambient default browser.

Note: this was copied from Pluto.jl.
"""
function open_in_default_browser(url::AbstractString)::Bool
    try
        if Sys.isapple()
            Base.run(`open $url`)
            true
        elseif Sys.iswindows() || detectwsl()
            Base.run(`cmd.exe /s /c start "" /b $url`)
            true
        elseif Sys.islinux()
            Base.run(`xdg-open $url`)
            true
        else
            false
        end
    catch
        false
    end
end


"""
    update_and_close_viewers!(wss::Vector{HTTP.WebSockets.WebSocket})

Take a list of viewers, i.e. WebSocket connections from a client,
send a message with data "update" to each of them (to trigger a page reload),
then close the connection. Finally, empty the list since all connections are
closing anyway and clients will re-connect from the re-loaded page.
"""
function update_and_close_viewers!(
            wss::Vector{HTTP.WebSockets.WebSocket}
        )::Nothing

    ws_to_update_and_close = collect(wss)
    empty!(wss)

    # send update message to all viewers
    @sync for wsᵢ in ws_to_update_and_close
        isopen(wsᵢ.io) && @async begin
            try
                HTTP.WebSockets.send(wsᵢ, "update")
            catch
            end
        end
    end

    # force close all viewers (these will be replaced by 'fresh' ones
    # after the reload triggered by the update message)
    @sync for wsi in ws_to_update_and_close
        isopen(wsi.io) && @async begin
            try
                wsi.writeclosed = wsi.readclosed = true
                close(wsi.io)
            catch
            end
        end
    end

    return nothing
end


"""
    file_changed_callback(f_path::AbstractString)

Function reacting to the change of the file at `f_path`. Is set as callback for
the file watcher.
"""
function file_changed_callback(f_path::AbstractString)::Nothing
    if VERBOSE[]
        @info "[LiveServer]: Reacting to change in file '$f_path'..."
    end
    if endswith(f_path, ".html")
        # if html file, update viewers of this file only
        # check the viewer still exists otherwise may error
        # see issue https://github.com/asprionj/LiveServer.jl/issues/95
        if haskey(WS_VIEWERS, f_path)
            update_and_close_viewers!(WS_VIEWERS[f_path])
        end
    else
        # otherwise (e.g. modification to a CSS file), update all viewers
        foreach(update_and_close_viewers!, values(WS_VIEWERS))
    end
    return nothing
end


"""
    get_fs_path(req_path::AbstractString; silent=false)

Return the filesystem path corresponding to a requested path, or an empty
String if the file was not found.

### Cases:
* an explicit request to an existing `index.html` (e.g.
    `foo/bar/index.html`) is given --> serve the page and change WEB_DIR
    unless a parent dir should be preferred (e.g. foo/ has an index.html)
* an implicit request to an existing `index.html` (e.g. `foo/bar/` or
    `foo/bar`) is given --> same as previous case after appending the
    `index.html`
* a request to a file is given (e.g. `/sample.jpeg`) --> figure out what it
    is relative to, reconstruct the full system path and serve the file
* a request for a dir without index is given (e.g. `foo/bar`) --> serve a
        dedicated index file listing the content of the directory.
"""
function get_fs_path(
        req_path::AbstractString;
        silent::Bool=false,
        onlyfs::Bool=false
    )

    uri     = HTTP.URI(req_path)
    r_parts = HTTP.URIs.unescapeuri.(split(lstrip(uri.path, '/'), '/'))
    fs_path = joinpath(CONTENT_DIR[], r_parts...)

    onlyfs && return fs_path, :onlyfs

    cand_index = ifelse(
        r_parts[end] == "index.html",
        fs_path,
        joinpath(fs_path, "index.html")
    )

    resolved_fs_path = ""
    case             = :undecided

    if isfile(cand_index)
        resolved_fs_path = cand_index
        case             = :dir_with_index

    elseif isfile(fs_path)
        resolved_fs_path = fs_path
        case             = :file

    elseif isdir(fs_path)
        resolved_fs_path = joinpath(fs_path, "")
        case             = :dir_without_index

    elseif req_path == "/"
        resolved_fs_path = "."
        case             = :dir_without_index

    else
        for cand_404 in (
            joinpath(CONTENT_DIR[], "404.html"),
            joinpath(CONTENT_DIR[], "404", "index.html")
        )
            if isfile(cand_404)
                resolved_fs_path = cand_404
                case             = :not_found_with_404
                break
            end
        end
        if isempty(resolved_fs_path)
            case = :not_found_without_404
        end

    end

    if DEBUG[] && !silent
        @info """
            👀 PATH RESOLUTION
                request:    < $req_path >
                fs_path:    < $fs_path >
                resolved:   < $resolved_fs_path >
                case:       < $case >
            """
        println()
    end
    return resolved_fs_path, case
end


"""
    lstrip_cdir(s)

Discard the 'CONTENT_DIR' part (passed via `dir=...`) of a path.
"""
function lstrip_cdir(s::AbstractString)::String
    # we can't easily do a regex match here because CONTENT_DIR may
    # contain regex characters such as `+` or `-`
    ss = string(s)
    if startswith(s, CONTENT_DIR[])
        ss = ss[nextind(s, lastindex(CONTENT_DIR[])):end]
    end
    return string(lstrip(ss, ['/', '\\']))
end


"""
    get_dir_list(dir::AbstractString) -> index_page::String

Generate a page which lists content at path `dir`.
"""
function get_dir_list(dir::AbstractString)::String
    list   = readdir(dir; join=true, sort=true)
    sdir   = dir
    cdir   = CONTENT_DIR[]
    if !isempty(cdir)
        sdir = join([cdir, lstrip_cdir(dir)], "/")
    end
    pagehtml(title="Directory listing") do io
        write(io, """
            <h1 style='margin-top: 1em;'>
                Directory listing
            </h1>
            <h3>
                <a href="/" alt="root">🏠</a>
                <a href="/$(dirname(dir))" alt="parent dir">⬆️</a>
                &nbsp; path: <code style='color:gray;'>$(sdir)</code>
                </h3>

            <hr>
            <ul>
            """
        )

        list_files = [f for f in list if isfile(f)]
        list_dirs  = [d for d in list if d ∉ list_files]

        for fname in list_files
            link  = lstrip_cdir(fname)
            name  = splitdir(fname)[end]
            post  = ifelse(islink(fname), " @", "")
            write(io, """
                <li><a href="/$(link)">$(name)$(post)</a></li>
                """
            )
        end
        for fdir in list_dirs
            link  = lstrip_cdir(fdir)
            # ensure ends with slash, see #135
            link *= ifelse(endswith(link, "/"), "", "/")
            name  = splitdir(fdir)[end]
            pre   = "📂 "
            post  = ifelse(islink(fdir), " @", "")
            write(io, """
                <li><a href="/$(link)">$(pre)$(name)$(post)</a></li>
                """
            )
        end
        write(io, """
                </ul>
                <hr>
                <a href="https://github.com/tlienart/LiveServer.jl">
                    💻 LiveServer.jl
                </a>
            </body>
            </html>
            """
        )
    end
end

function pagehtml(f::Base.Callable; title::AbstractString)
    io = IOBuffer()
    # Construct the shared head part of the HTML
    write(io, """
        <!DOCTYPE HTML>
        <html>
          <head>
            <meta charset="utf-8">
            <meta name="viewport" content="width=device-width, initial-scale=1">
            <link rel="stylesheet" href="https://cdn.jsdelivr.net/npm/spcss">
            <title>$(title)</title>
            <style>
              a {text-decoration: none;}
            </style>
          </head>
        <body>
        """
    )
    # Write the page-specific HTML (should only write the _contents_ of <body>...</body> tag)
    f(io)
    # Write the shared footer
    write(io, """
          </body>
        </html>
        """
    )
    return String(take!(io))
end


"""
    serve_file(fw, req::HTTP.Request; inject_browser_reload_script = true)

Handler function for serving files. This takes a file watcher, to which files
to be watched can be added, and a request (e.g. a path entered in a tab of the
browser), and converts it to the appropriate file system path.

The cases are as follows:
 1. FILE: the path corresponds exactly to a file. If it's a html-like file,
     LiveServer will try injecting the reloading `<script>` (see file
     `client.html`) at the end, just before the `</body>` tag. Otherwise
     we let the browser attempt to show it (e.g. if it's an image).
 2. WEB-DIRECTORY: the path corresponds to a directory in which there is an
     `index.html`, same action as (1) assuming the `index.html` is implicit.
 3. PLAIN-DIRECTORY: the path corresponds to a directory in which there is not
     an `index.html`, list the directory contents.
 4. 404: not (1,2,3), a 404 is served.

All files served are added to the file watcher, which is responsible to check
whether they're already watched or not. Finally the file is served via a 200
(successful) response. If the file does not exist, a response with status 404
and message is returned.
"""
function serve_file(
            fw::FileWatcher,
            req::HTTP.Request;
            inject_browser_reload_script::Bool = true,
            allow_cors::Bool = false
        )::HTTP.Response

    #
    # Check if the request is effectively a path to a directory and,
    # if so, whether the path was given with a trailing `/`. If it is
    # a path to a dir but without the trailing slash, send a redirect.
    #
    #   Example: foo/bar        --> foo/bar/
    #            foo/bar?search --> foo/bar/?search
    #            foo/bar#anchor --> foo/bar/#anchor
    #
    uri = HTTP.URI(req.target)

    cand_dir = joinpath(CONTENT_DIR[], split(uri.path, '/')...)
    if !endswith(uri.path, "/") && isdir(cand_dir)
        target = string(HTTP.URI(uri; path=uri.path * "/"))
        DEBUG[] && @info """
            🔃 REDIRECT ($(req.target) --> $target)
            """
        return HTTP.Response(301, ["Location" => target], "")
    end

    ret_code = 200
    fs_path, case = get_fs_path(req.target)

    if case == :not_found_without_404
        html_404 = pagehtml(title = "404 Not Found") do io
            write(io, """
                <div style="width: 100%; max-width: 500px; margin: auto">
                <h1 style="margin-top: 2em">404 Not Found</h1>
                <p>
                The requested URL [<code>$(req.target)</code>] does not correspond to a resource on the server.
                </p>
                <p>
                Perhaps you made a typo in the URL, or the URL corresponds to a file that has been
                deleted or renamed.
                </p>
                <p>
                <a href="/">Home</a>
                </p>
                </div>
                """
            )
        end
        return HTTP.Response(404, html_404)
    elseif case == :not_found_with_404
        ret_code = 404
    elseif case == :dir_without_index
        index_page = get_dir_list(fs_path)
        return HTTP.Response(200, index_page)
    end

    #
    # In what follows, fs_path points to a file
    # :dir_with_index
    # :file
    # :not_found_with_404
    # --> html-like: try to inject reload-script
    # --> other: just get the browser to show it
    #
    ext     = lstrip(last(splitext(fs_path)), '.') |> string
    content = read(fs_path, String)

    # build the response with appropriate mime type (this is inspired from Mux
    # https://github.com/JuliaWeb/Mux.jl/blob/master/src/examples/files.jl)
    content_type = let
        mime_from_ext = MIMEs.mime_from_extension(ext, nothing)
        if mime_from_ext !== nothing
            MIMEs.contenttype_from_mime(mime_from_ext)
        else
            HTTP.sniff(content)
        end
    end

    # avoid overly-specific text types so the browser can try rendering
    # all text-like documents instead of offering to download all files
    m = match(r"^text\/(.*?);(.*)$", content_type)
    if m !== nothing
        text_type = m.captures[1]
        if text_type ∉ ("html", "javascript", "css")
            content_type = "text/plain;$(m.captures[2])"
        end
    end
    plain = "text/plain; charset=utf8"
    for p  in ("application/toml", "application/x-sh")
        content_type = replace(content_type, p => plain)
    end

    # if html-like, try adding the browser-sync script to it
    inject_reload = inject_browser_reload_script && (
            startswith(content_type, "text/html") ||
            startswith(content_type, "application/xhtml+xml")
        )

    if inject_reload
        end_body_match = match(r"</body>", content)
        if end_body_match === nothing
            # no </body> tag found, trying to add the reload script at the
            # end. This may fail.
            content *= BROWSER_RELOAD_SCRIPT
        else
            end_body = prevind(content, end_body_match.offset)
            # reconstruct the page with the reloading script
            io = IOBuffer()
            write(io, SubString(content, 1:end_body))
            write(io, BROWSER_RELOAD_SCRIPT)
            content_from = nextind(content, end_body)
            content_to   = lastindex(content)
            write(io, SubString(content, content_from:content_to))
            content = take!(io)
        end
    end

    range_match = match(r"bytes=(\d+)-(\d+)" , HTTP.header(req, "Range", ""))
    is_ranged = !isnothing(range_match)

    headers = [
        "Content-Type" => content_type,
    ]
    if is_ranged
        range = parse.(Int, range_match.captures)
        push!(headers,
            "Content-Range" =>
            "bytes $(range[1])-$(range[2])/$(binary_length(content))"
        )
        content  = @view content[1+range[1]:1+range[2]]
        ret_code = 206
    end
    if allow_cors
        push!(headers, "Access-Control-Allow-Origin" => "*")
    end
    push!(headers, "Content-Length" => string(binary_length(content)))
    resp         = HTTP.Response(ret_code, content)
    resp.headers = HTTP.mkheaders(headers)

    # add the file to the file watcher
    watch_file!(fw, fs_path)

    # return the response
    return resp
end

binary_length(s::AbstractString) = ncodeunits(s)
binary_length(s::AbstractVector{UInt8}) = length(s)


function add_to_viewers(fs_path, ws)
    if haskey(WS_VIEWERS, fs_path)
        push!(WS_VIEWERS[fs_path], ws)
    else
        WS_VIEWERS[fs_path] = [ws]
    end
    return
end


"""
    ws_tracker(ws::HTTP.WebSockets.WebSocket, target::AbstractString)

Adds the websocket connection to the viewers in the global dictionary
`WS_VIEWERS` to the entry corresponding to the targeted file.
"""
function ws_tracker(ws::HTTP.WebSockets.WebSocket)::Nothing
    # NOTE: unless we're in the case of a 404, this file always exists because
    # the query is generated just after serving it; the 404 case will return an
    # empty path.
    fs_path, case = get_fs_path(ws.request.target, silent=true)

    if case in (:not_found_with_404, :not_found_without_404)
        raw_fs_path, _ = get_fs_path(ws.request.target, onlyfs=true)
        add_to_viewers(raw_fs_path, ws)
    end

    # add to list of html files being "watched" if the file is already being
    # viewed, add ws to it (e.g. several tabs) otherwise add to dict
    if case != :not_found_without_404
        add_to_viewers(fs_path, ws)
    end

    # if DEBUG[]
    #     for (k, v) in WS_VIEWERS
    #         println("$k > $(length(v)) viewers")
    #         for (i, vi) in enumerate(v)
    #             println("  $i - $(vi.writeclosed)")
    #         end
    #     end
    # end

    try
        # NOTE: browsers will drop idle websocket connections so this
        # forces the websocket to stay open until it's closed by LiveServer (and
        # not by the browser) upon writing a `update` message on the websocket.
        # See update_and_close_viewers
        while isopen(ws.io)
            sleep(0.1)
        end
    catch err
        # NOTE: there may be several sources of errors caused by the precise
        # moment at which the user presses CTRL+C and after what events. In an
        # ideal world we would check that none of these errors have another
        # source but for now we make the assumption it's always the case (note
        # that it can cause other errors than InterruptException, for instance
        # it can cause errors due to stream not being available etc but these
        # all have the same source).
        # - We therefore do not propagate the error but merely store the
        # information that there was a forcible interruption of the websocket
        # so that the interruption can be guaranteed to be propagated.
        WS_INTERRUPT[] = true
    end
    return nothing
end


"""
    serve(filewatcher; ...)

Main function to start a server at `http://host:port` and render what is in the
current directory. (See also [`example`](@ref) for an example folder).

# Arguments

- `filewatcher`: a file watcher implementing the API described for
        [`SimpleWatcher`](@ref) (which also is the default) messaging the viewers
        (via WebSockets) upon detecting file changes.
- `port`: integer between 8000 (default) and 9000.
- `dir`: string specifying where to launch the server if not the current
        working directory.
- `debug`: bolean switch to make the server print debug messages.
- `verbose`: boolean switch to make the server print information about file
        changes and connections.
- `coreloopfun`: function which can be run every 0.1 second while the
        server is running; it takes two arguments: the cycle counter and the
        filewatcher. By default the coreloop does nothing.
- `launch_browser`: boolean specifying whether to launch the ambient browser
        at the localhost or not (default: false).
`allow_cors`: boolean allowing cross origin (CORS) requests to access the
        server via the "Access-Control-Allow-Origin" header.
`preprocess_request`: function specifying the transformation of a request
        before it is returned; its only argument is the current request.

# Example

 ```julia
 LiveServer.example()
 serve(host="127.0.0.1", port=8080, dir="example", launch_browser=true)
 ```

 You should then see the `index.html` page from the `example` folder being
 rendered. If you change the file, the browser will automatically reload the
 page and show the changes.
 """
 function serve(
            fw::FileWatcher=SimpleWatcher(file_changed_callback);
            # kwargs
            host::String = "127.0.0.1",
            port::Int = 8000,
            dir::AbstractString = "",
            debug::Bool = false,
            verbose::Bool = debug,
            coreloopfun::Function = (c, fw)->nothing,
            preprocess_request::Function = identity,
            inject_browser_reload_script::Bool = true,
            launch_browser::Bool = false,
            allow_cors::Bool = false
        )::Nothing

    8000 ≤ port ≤ 9000 || throw(
        ArgumentError("The port must be between 8000 and 9000.")
    )
    set_verbose(verbose)
    set_debug(debug)

    if !isempty(dir)
        isdir(dir) || throw(
            ArgumentError("The specified dir '$dir' is not recognised.")
        )
        set_content_dir(dir)
    end

    # starts the file watcher
    start(fw)

    # HTTP uses LoggingExtras and, in particular, a @logmsgv which is very
    # annoying for LiveServer, see https://github.com/JuliaWeb/HTTP.jl/issues/938
    # as a result we just capture all the logging and discard everything
    Base.CoreLogging.with_logger(TestLogger()) do

        # make request handler
        req_handler = HTTP.Handlers.streamhandler() do req
            req = preprocess_request(req)
            serve_file(
                fw, req;
                inject_browser_reload_script = inject_browser_reload_script,
                allow_cors = allow_cors
            )
        end
    
        server, port = get_server(host, port, req_handler)
        host_str     = ifelse(host == string(Sockets.localhost), "localhost", host)
        url          = "http://$host_str:$port"
        println(
            "✓ LiveServer listening on $url/ ...\n  (use CTRL+C to shut down)"
        )

        launch_browser && open_in_default_browser(url)
        # wait until user interrupts the LiveServer (using CTRL+C).
        try
            counter = 1
            while true
                if WS_INTERRUPT[] || fw.status == :interrupted
                    # rethrow the interruption (which may have happened during
                    # the websocket handling or during the file watching)
                    throw(InterruptException())
                end
                
                sleep(2)
                try
                    sqrt(-1)
                catch e
                    HTTP.LoggingExtras.@logmsgv 1 HTTP.Logging.Error "I don't want to see this" exception=(e, stacktrace(catch_backtrace()))
                end
                
                # run the auxiliary function if there is one (by default this does
                # nothing)
                coreloopfun(counter, fw)
                # update the cycle counter and sleep (yields to other threads)
                counter += 1
                sleep(0.1)
            end
<<<<<<< HEAD
        catch err
            if !isa(err, InterruptException)
                if VERBOSE[]
                    @error "serve error" exception=(err, catch_backtrace())
                end
                throw(err)
=======
            
            # run the auxiliary function if there is one (by default this does
            # nothing)
            coreloopfun(counter, fw)
            # update the cycle counter and sleep (yields to other threads)
            counter += 1
            sleep(0.1)
        end
    catch err
        if !isa(err, InterruptException)
            if VERBOSE[]
                @error "serve error" exception=(err, catch_backtrace())
>>>>>>> 454e63ce
            end
        finally
            # cleanup: close everything that might still be alive
            print("\n⋮ shutting down LiveServer… ")
            # stop the filewatcher
            stop(fw)
            # close any remaining websockets
            for wss ∈ values(WS_VIEWERS)
                @sync for wsi in wss
                    isopen(wsi.io) && @async begin
                        try
                            wsi.writeclosed = wsi.readclosed = true
                            close(wsi.io)
                        catch
                        end
                    end
                end
            end
            # empty the dictionary of viewers
            empty!(WS_VIEWERS)
            # shut down the server
            HTTP.Servers.forceclose(server)
            # reset other environment variables
            reset_content_dir()
            reset_ws_interrupt()
            println("✓")
        end
    end
    return nothing
end


"""
    get_server(host, port, req_handler; incr=0)

Helper function to return a server, if the server is already occupied, try
incrementing the port until a free one is found (after a few tries an error
is thrown).
"""
function get_server(
            host,
            port,
            req_handler;
            incr::Int = 0
        )

    incr >= 10 && @error "couldn't find a free port in $incr tries"
    try
        server = HTTP.listen!(host, port; readtimeout=0) do http::HTTP.Stream
            if HTTP.WebSockets.isupgrade(http.message)
                # upgrade to websocket and add to list of viewers and keep open
                # until written to
                HTTP.WebSockets.upgrade(ws_tracker, http)
            else
                # handle HTTP request
                return req_handler(http)
            end
        end
        return server, port
    catch
        return get_server(host, port+1, req_handler; incr=incr+1)
    end
end<|MERGE_RESOLUTION|>--- conflicted
+++ resolved
@@ -606,62 +606,33 @@
     # starts the file watcher
     start(fw)
 
-    # HTTP uses LoggingExtras and, in particular, a @logmsgv which is very
-    # annoying for LiveServer, see https://github.com/JuliaWeb/HTTP.jl/issues/938
-    # as a result we just capture all the logging and discard everything
-    Base.CoreLogging.with_logger(TestLogger()) do
-
-        # make request handler
-        req_handler = HTTP.Handlers.streamhandler() do req
-            req = preprocess_request(req)
-            serve_file(
-                fw, req;
-                inject_browser_reload_script = inject_browser_reload_script,
-                allow_cors = allow_cors
-            )
-        end
-    
-        server, port = get_server(host, port, req_handler)
-        host_str     = ifelse(host == string(Sockets.localhost), "localhost", host)
-        url          = "http://$host_str:$port"
-        println(
-            "✓ LiveServer listening on $url/ ...\n  (use CTRL+C to shut down)"
+    # make request handler
+    req_handler = HTTP.Handlers.streamhandler() do req
+        req = preprocess_request(req)
+        serve_file(
+            fw, req;
+            inject_browser_reload_script = inject_browser_reload_script,
+            allow_cors = allow_cors
         )
-
-        launch_browser && open_in_default_browser(url)
-        # wait until user interrupts the LiveServer (using CTRL+C).
-        try
-            counter = 1
-            while true
-                if WS_INTERRUPT[] || fw.status == :interrupted
-                    # rethrow the interruption (which may have happened during
-                    # the websocket handling or during the file watching)
-                    throw(InterruptException())
-                end
-                
-                sleep(2)
-                try
-                    sqrt(-1)
-                catch e
-                    HTTP.LoggingExtras.@logmsgv 1 HTTP.Logging.Error "I don't want to see this" exception=(e, stacktrace(catch_backtrace()))
-                end
-                
-                # run the auxiliary function if there is one (by default this does
-                # nothing)
-                coreloopfun(counter, fw)
-                # update the cycle counter and sleep (yields to other threads)
-                counter += 1
-                sleep(0.1)
+    end
+
+    server, port = get_server(host, port, req_handler)
+    host_str     = ifelse(host == string(Sockets.localhost), "localhost", host)
+    url          = "http://$host_str:$port"
+    println(
+        "✓ LiveServer listening on $url/ ...\n  (use CTRL+C to shut down)"
+    )
+
+    launch_browser && open_in_default_browser(url)
+    # wait until user interrupts the LiveServer (using CTRL+C).
+    try
+        counter = 1
+        while true
+            if WS_INTERRUPT[] || fw.status == :interrupted
+                # rethrow the interruption (which may have happened during
+                # the websocket handling or during the file watching)
+                throw(InterruptException())
             end
-<<<<<<< HEAD
-        catch err
-            if !isa(err, InterruptException)
-                if VERBOSE[]
-                    @error "serve error" exception=(err, catch_backtrace())
-                end
-                throw(err)
-=======
-            
             # run the auxiliary function if there is one (by default this does
             # nothing)
             coreloopfun(counter, fw)
@@ -673,34 +644,34 @@
         if !isa(err, InterruptException)
             if VERBOSE[]
                 @error "serve error" exception=(err, catch_backtrace())
->>>>>>> 454e63ce
             end
-        finally
-            # cleanup: close everything that might still be alive
-            print("\n⋮ shutting down LiveServer… ")
-            # stop the filewatcher
-            stop(fw)
-            # close any remaining websockets
-            for wss ∈ values(WS_VIEWERS)
-                @sync for wsi in wss
-                    isopen(wsi.io) && @async begin
-                        try
-                            wsi.writeclosed = wsi.readclosed = true
-                            close(wsi.io)
-                        catch
-                        end
+            throw(err)
+        end
+    finally
+        # cleanup: close everything that might still be alive
+        print("\n⋮ shutting down LiveServer… ")
+        # stop the filewatcher
+        stop(fw)
+        # close any remaining websockets
+        for wss ∈ values(WS_VIEWERS)
+            @sync for wsi in wss
+                isopen(wsi.io) && @async begin
+                    try
+                        wsi.writeclosed = wsi.readclosed = true
+                        close(wsi.io)
+                    catch
                     end
                 end
             end
-            # empty the dictionary of viewers
-            empty!(WS_VIEWERS)
-            # shut down the server
-            HTTP.Servers.forceclose(server)
-            # reset other environment variables
-            reset_content_dir()
-            reset_ws_interrupt()
-            println("✓")
-        end
+        end
+        # empty the dictionary of viewers
+        empty!(WS_VIEWERS)
+        # shut down the server
+        HTTP.Servers.forceclose(server)
+        # reset other environment variables
+        reset_content_dir()
+        reset_ws_interrupt()
+        println("✓")
     end
     return nothing
 end
